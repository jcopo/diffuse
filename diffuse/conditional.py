--- conflicted
+++ resolved
@@ -86,12 +86,8 @@
             float: The log probability density of the observation.
         """
         x_p, y_p, xi, t_p = state_p
-        #mean = y_p + cond_reverse_drift(state_p, self) * dt
-<<<<<<< HEAD
-        mean = y_p + self.measure(xi, cond_reverse_drift(state_p, self), self.mask)* dt
-=======
+        # mean = y_p + cond_reverse_drift(state_p, self) * dt
         mean = y_p + self.mask.measure(xi, cond_reverse_drift(state_p, self)) * dt
->>>>>>> c0e2f04f
         std = jnp.sqrt(dt) * cond_reverse_diffusion(state_p, self)
 
         return jax.scipy.stats.norm.logpdf(obs, mean, std).sum()
@@ -104,6 +100,7 @@
         """
         x, y, xi, t = state
         x = jnp.real(x)
+
         def revese_drift(state):
             x, t = state
             return cond_reverse_drift(CondState(x, y, xi, t), self)
@@ -112,12 +109,6 @@
             x, t = state
             return cond_reverse_diffusion(CondState(x, y, xi, t), self)
 
-<<<<<<< HEAD
-        x, _ = euler_maryama_step(
-            SDEState(x, t), dt, key, revese_drift, reverse_diffusion
-        )
-        y = self.measure(xi, x, self.mask)
-=======
         # jax.debug.print("meas{}\n", measure(xi, img, self.mask))
         # jax.debug.print("y{}\n", y.shape)
         # jax.debug.print("diff{}\n", measure(xi, img, self.mask) - y )
@@ -126,40 +117,30 @@
             SDEState(x, t), dt, key, revese_drift, reverse_diffusion
         )
         y = self.mask.measure(xi, x)
->>>>>>> c0e2f04f
         return CondState(x, y, xi, t - dt)
 
 
 def cond_reverse_drift(state: CondState, cond_sde: CondSDE) -> Array:
     # stack together x and y and apply reverse drift
     x, y, xi, t = state
-    #img = restore(xi, x, cond_sde.mask, y)
-    #return cond_sde.reverse_drift(SDEState(img, t))
+    # img = restore(xi, x, cond_sde.mask, y)
+    # return cond_sde.reverse_drift(SDEState(img, t))
     drift_x = cond_sde.reverse_drift(SDEState(x, t))
     beta_t = cond_sde.beta(cond_sde.tf - t)
-<<<<<<< HEAD
-    meas_x = cond_sde.measure(xi, x, cond_sde.mask)
-=======
     meas_x = cond_sde.mask.measure(xi, x)
->>>>>>> c0e2f04f
-    alpha_t = jnp.exp(cond_sde.beta.integrate(0., t))
+    alpha_t = jnp.exp(cond_sde.beta.integrate(0.0, t))
     # here if needed we average over y
     drift_y = beta_t * (y - meas_x) / alpha_t
-    #f = lambda y: beta_t * (y - meas_x) / alpha_t
-    #drifts = jax.vmap(f)(y)
-    #drift_y = drifts.mean(axis=0)
+    # f = lambda y: beta_t * (y - meas_x) / alpha_t
+    # drifts = jax.vmap(f)(y)
+    # drift_y = drifts.mean(axis=0)
     return drift_x + drift_y
-
 
 
 def cond_reverse_diffusion(state: CondState, cond_sde: CondSDE) -> Array:
     # stack together x and y and apply reverse diffusion
     x, y, xi, t = state
-<<<<<<< HEAD
-    img = cond_sde.restore(xi, x, cond_sde.mask, y)
-=======
     img = cond_sde.mask.restore(xi, x, y)
->>>>>>> c0e2f04f
     return cond_sde.reverse_diffusion(SDEState(img, t))
 
 
