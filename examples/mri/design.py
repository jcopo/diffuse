import csv
import os
import pdb
from functools import partial

import dm_pix
import jax
import jax.numpy as jnp
import matplotlib.pyplot as plt
import numpy as np
import optax
from jaxtyping import PRNGKeyArray
from torchio.utils import get_first_item


from diffuse.bayesian_design import ExperimentOptimizer, ExperimentRandom
from diffuse.denoisers.cond_denoiser import CondDenoiser
from diffuse.diffusion.sde import SDE, LinearSchedule
from diffuse.integrator.deterministic import DPMpp2sIntegrator
from diffuse.integrator.stochastic import EulerMaruyama
from diffuse.neural_network.unet import UNet
from examples.mri.forward_models import maskRadial, maskSpiral
from diffuse.utils.plotting import (
    log_samples,
    plot_comparison,
    plot_lines,
    plotter_random,
    sigle_plot,
)

from examples.mri.brats.create_dataset import get_dataloader as get_brats_dataloader
from examples.mri.fastMRI.create_dataset import get_dataloader as get_fastmri_dataloader
from examples.mri.wmh.create_dataset import get_dataloader as get_wmh_dataloader

import yaml

SIZE = 7


# get user from environment variable
USER = os.getenv("USER")
WORKDIR = os.getenv("WORK")


def plot_measurement(measurement_state):
    mask_history, y = measurement_state.mask_history, measurement_state.y
    print(f"% of space used: {jnp.sum(mask_history)/mask_history.size}")
    fig, ax = plt.subplots(1, 2, figsize=(6, 3))
    ax[0].imshow(mask_history, cmap="gray")
    ax[0].set_title("Mask")
    ax[0].axis("off")
    ax[1].imshow(jnp.log10(jnp.abs(y[..., 0] + 1j * y[..., 1]) + 1e-10), cmap="gray")
    ax[1].set_title("y")
    ax[1].axis("off")
    plt.show()


def show_samples_plot(
    measurement_state,
    ground_truth,
    thetas,
    weights,
    n_meas,
    mask=None,
    logging_path=None,
    size=7,
):
    weights = jnp.exp(weights)
    
    thetas = jnp.stack([jnp.abs(thetas[..., 0] + 1j * thetas[..., 1]), thetas[..., -1]], axis=-1)
    ground_truth = jnp.stack([jnp.abs(ground_truth[..., 0] + 1j * ground_truth[..., 1]), ground_truth[..., -1]], axis=-1)
    for i in [0, 1]:
        mask_history, joint_y = measurement_state.mask_history, measurement_state.y
        thetas_i = thetas[..., i]
        n = 20
        best_idx = jnp.argsort(weights)[-n:][::-1]
        worst_idx = jnp.argsort(weights)[:n]

        # Calculate global min and max for consistent scaling
        restored_theta = mask.restore_from_mask(
            mask_history, jnp.zeros_like(ground_truth), joint_y
        )
        all_images = [
            ground_truth[..., i],
            thetas_i[best_idx],
            thetas_i[worst_idx]
        ]
        vmin = 0
        vmax = max(img.max() for img in all_images)

        # Create figure
        fig = plt.figure(figsize=(40, 10))
        fig.suptitle(
            "High weight (top) and low weight (bottom) Samples",
            fontsize=18,
            y=0.67,
            x=0.6,
        )

        gs = fig.add_gridspec(6, n, hspace=0.0001)

        # Ground truth subplot
        ax_large = fig.add_subplot(gs[:2, :2])
        ax_large.imshow(ground_truth[..., i], cmap="gray", vmin=vmin, vmax=vmax)
        ax_large.text(
            -2.3,
            9.0,
            f"Measurement {n_meas}",
            ha="center",
            va="center",
            fontsize=14,
            fontweight="bold",
            rotation="vertical",
        )
        ax_large.axis("off")
        ax_large.set_title("Ground Truth", fontsize=12)

        # Measurement subplot
        ax_large = fig.add_subplot(gs[:2, 2:4])
        ax_large.imshow(
            jnp.log10(jnp.abs(joint_y[..., 0] + 1j * joint_y[..., 1]) + 1e-10),
            cmap="gray",
        )
        ax_large.axis("off")
        ax_large.set_title("Measure $y$", fontsize=12)

        # Fourier subplot
        ax_large = fig.add_subplot(gs[:2, 4:6])
        ax_large.imshow(restored_theta[..., 0], cmap="gray")
        ax_large.axis("off")
        ax_large.set_title("Fourier($y$)", fontsize=12)

        # Remaining sample subplots
        for idx in range(n - 6):
            ax1 = fig.add_subplot(gs[0, idx + 6])
            ax2 = fig.add_subplot(gs[1, idx + 6])

            ax1.imshow(thetas_i[best_idx[idx]], cmap="gray", vmin=vmin, vmax=vmax)
            ax2.imshow(thetas_i[worst_idx[idx]], cmap="gray", vmin=vmin, vmax=vmax)

            ax1.axis("off")
            ax2.axis("off")

        if logging_path:
            plt.savefig(f"{logging_path}/{i}_samples_{n_meas}.png", bbox_inches="tight")
        plt.show()
        plt.close()



def initialize_experiment(key: PRNGKeyArray, n_t: int):
    data_model = "wmh"
    path_config = f"{WORKDIR}/diffuse/examples/mri/configs/config_{data_model}.yaml"
    with open(path_config, "r") as f:
        config = yaml.safe_load(f)

    if data_model == "brats":
        unet = "ann_480.npz"
        dataloader = get_brats_dataloader
    elif data_model == "wmh":
        unet = "ann_382.npz"
        dataloader = get_wmh_dataloader
    else:
        raise ValueError(f"Invalid data model: {data_model}")

    xs = get_first_item(dataloader(config))

    key, subkey = jax.random.split(key)
    #ground_truth = xs[1]
    ground_truth = jax.random.choice(key, xs)

    n_samples, tf = 150, 2.0
    dt = tf / n_t

    beta = LinearSchedule(b_min=0.02, b_max=5.0, t0=0.0, T=2.0)

    dt_embedding = tf / 64
    score_net = UNet(dt_embedding, 64, upsampling="pixel_shuffle")
    nn_trained = jnp.load(os.path.join(config["save_path"], unet), allow_pickle=True)
    params = nn_trained["params"].item()

    def nn_score(x, t):
        return score_net.apply(params, x, t)

    sde = SDE(beta=beta, tf=tf)
    shape = ground_truth.shape

    # mask = maskSpiral(img_shape=shape, num_spiral=1, num_samples=100000, sigma=.2)
    mask = maskRadial(num_lines=5, img_shape=shape, task="anomaly")

    return sde, mask, ground_truth, dt, n_t, nn_score


def logger_metrics(psnr_score: float, ssim_score: float, n_meas: int, dir_path: str):
    """
    Log PSNR and SSIM metrics to a CSV file during optimization.

    Args:
        psnr_score: Peak Signal-to-Noise Ratio score
        ssim_score: Structural Similarity Index score
        n_meas: Current measurement number
    """
    # Assuming scores_file is defined in the global scope
    scores_file = f"{dir_path}/scores_during_opt.csv"

    # Create file with headers if it doesn't exist
    if not os.path.exists(scores_file):
        with open(scores_file, "w", newline="") as f:
            writer = csv.writer(f)
            writer.writerow(["Measurement", "PSNR", "SSIM"])

    # Append new scores
    with open(scores_file, "a", newline="") as f:
        writer = csv.writer(f)
        writer.writerow([n_meas, float(psnr_score), float(ssim_score)])


@jax.jit
def evaluate_metrics(grande_truite, theta_infered, weights_infered):
    weights_infered = jnp.exp(weights_infered)
    psnr_array = jax.vmap(dm_pix.psnr, in_axes=(None, 0))(grande_truite, theta_infered)
    psnr_score = jnp.sum(psnr_array * weights_infered)
    ssim_array = jax.vmap(dm_pix.ssim, in_axes=(None, 0))(grande_truite, theta_infered)
    ssim_score = jnp.sum(ssim_array * weights_infered)
    return psnr_score, ssim_score


def plot_and_log_iteration(
    mask,
    ground_truth,
    optimal_state,
    measurement_state,
    n_meas,
    logger_metrics_fn=None,
    plotter_theta=None,
    plotter_contrastive=None,
):
    """Handle plotting and logging for each iteration of the experiment."""
    # Calculate metrics
    psnr_score, ssim_score = evaluate_metrics(
        ground_truth,
        optimal_state.denoiser_state.integrator_state.position,
        optimal_state.denoiser_state.weights,
    )
    jax.debug.print("PSNR: {}", psnr_score)
    jax.debug.print("SSIM: {}", ssim_score)
    # Log metrics
    if logger_metrics_fn:
        jax.experimental.io_callback(
            logger_metrics_fn, None, psnr_score, ssim_score, n_meas
        )

    # Plot theta samples
    if plotter_theta:
        plotter_theta = partial(plotter_theta, mask=mask)
        jax.experimental.io_callback(
            plotter_theta,
            None,
            measurement_state,
            ground_truth,
            optimal_state.denoiser_state.integrator_state.position,
            optimal_state.denoiser_state.weights,
            n_meas,
        )

    # Plot contrastive samples
    if plotter_contrastive:
        plotter_contrastive = partial(plotter_contrastive, mask=mask)
        jax.experimental.io_callback(
            plotter_contrastive,
            None,
            measurement_state,
            ground_truth,
            optimal_state.cntrst_denoiser_state.integrator_state.position,
            optimal_state.cntrst_denoiser_state.weights,
            n_meas,
        )


def main(
    num_measurements: int,
    key: PRNGKeyArray,
    plot: bool = False,
    plotter_theta=None,
    plotter_contrastive=None,
    logger_metrics=None,
    random: bool = False,
):
    # Initialize experiment forward model
    n_t = 50
    sde, mask, ground_truth, dt, n_t, nn_score = initialize_experiment(key, n_t)
    n_samples = 150
    n_samples_cntrst = 151
    n_loop_opt = 3
    n_opt_steps = n_t * n_loop_opt + (n_loop_opt - 1)

    # Conditional Denoiser
<<<<<<< HEAD
    # integrator = EulerMaruyama(sde)
=======
    #integrator = EulerMaruyama(sde)
>>>>>>> 3b71742e
    integrator = DPMpp2sIntegrator(sde)#, stochastic_churn_rate=0.1, churn_min=0.05, churn_max=1.95, noise_inflation_factor=.3)
    resample = True
    denoiser = CondDenoiser(integrator, sde, nn_score, mask, resample)

    # init design and measurement
    xi = mask.init_design(key)
    measurement_state = mask.init_measurement(xi)

    # ExperimentOptimizer
    optimizer = optax.chain(optax.adam(learning_rate=0.1), optax.scale(-1))
    experiment_optimizer = ExperimentOptimizer(
        denoiser, mask, optimizer, ground_truth.shape
    )
    if random:
        experiment_optimizer = ExperimentRandom(denoiser, mask, ground_truth.shape)

    exp_state = experiment_optimizer.init(key, n_samples, n_samples_cntrst, dt)

    def scan_step(carry, n_meas):
        exp_state, measurement_state, key = carry

        key, subkey = jax.random.split(key)
        jax.debug.print("design start: {}", exp_state.design)
        jax.experimental.io_callback(plot_measurement, None, measurement_state)

        optimal_state, _ = experiment_optimizer.get_design(
            exp_state, subkey, measurement_state, n_steps=n_opt_steps
        )
        jax.debug.print("design optimal: {}", optimal_state.design)

        # make new measurement
        new_measurement = mask.measure(optimal_state.design, ground_truth)
        measurement_state = mask.update_measurement(
            measurement_state, new_measurement, optimal_state.design
        )

        if plot:
            plot_and_log_iteration(
                mask,
                ground_truth,
                optimal_state,
                measurement_state,
                n_meas,
                logger_metrics,
                plotter_theta,
                plotter_contrastive,
            )

        exp_state = experiment_optimizer.init(subkey, n_samples, n_samples_cntrst, dt)
        return (exp_state, measurement_state, key), optimal_state.denoiser_state

    init_carry = (exp_state, measurement_state, key)
    (exp_state, measurement_state, key), optimal_states = jax.lax.scan(
        scan_step, init_carry, jnp.arange(num_measurements)
    )

    return ground_truth, optimal_states, measurement_state.y


if __name__ == "__main__":
    import argparse
    import datetime

    parser = argparse.ArgumentParser()
    parser.add_argument("--rng_key", type=int, default=0)
    parser.add_argument("--num_meas", type=int, default=3)
    parser.add_argument("--prefix", type=str, default="")
    parser.add_argument("--plot", action="store_true")
    parser.add_argument("--space", type=str, default="runs")

    args = parser.parse_args()
    key_int = args.rng_key
    plot = args.plot
    num_meas = args.num_meas

    rng_key = jax.random.PRNGKey(key_int)
    dir_path = f"{args.space}/{args.prefix}/{key_int}_{datetime.datetime.now().strftime('%m-%d_%H-%M-%S')}"

    # Setup logging paths
    logging_path_theta = f"{dir_path}/theta"
    logging_path_contrastive = f"{dir_path}/contrastive"
    os.makedirs(logging_path_theta, exist_ok=True)
    os.makedirs(logging_path_contrastive, exist_ok=True)

    # Setup plotting functions
    plotter_theta = partial(
        show_samples_plot, logging_path=logging_path_theta, size=SIZE
    )
    plotter_contrastive = partial(
        show_samples_plot, logging_path=logging_path_contrastive, size=SIZE
    )
    logger_metrics_fn = partial(logger_metrics, dir_path=dir_path)

    ground_truth, optimal_state, final_measurement = main(
        num_meas,
        rng_key,
        plot=plot,
        plotter_theta=plotter_theta,
        plotter_contrastive=plotter_contrastive,
        logger_metrics=logger_metrics_fn,
    )

    # Calculate final metrics
    final_samples = optimal_state.integrator_state.position[-1]
    weights = optimal_state.weights[-1]
    psnr_score, ssim_score = evaluate_metrics(
        ground_truth, final_samples, weights
    )
    print(f"PSNR: {psnr_score} SSIM: {ssim_score}")

    # Save final scores
    scores_file = f"{dir_path}/scores.csv"
    with open(scores_file, "w", newline="") as f:
        writer = csv.writer(f)
        writer.writerow(["Method", "PSNR", "SSIM"])
        writer.writerow(["Optimized", float(psnr_score), float(ssim_score)])

    # random experiment
    dir_path_random = f"{dir_path}/random"
    os.makedirs(dir_path_random, exist_ok=True)
    plotter_random = partial(show_samples_plot, logging_path=dir_path_random, size=SIZE)
    logger_metrics_fn_random = partial(logger_metrics, dir_path=dir_path_random)
    ground_truth_random, optimal_state_random, final_measurement_random = main(
        num_meas,
        rng_key,
        plot=plot,
        plotter_theta=plotter_random,
        logger_metrics=logger_metrics_fn_random,
        random=True
    )<|MERGE_RESOLUTION|>--- conflicted
+++ resolved
@@ -66,7 +66,7 @@
     size=7,
 ):
     weights = jnp.exp(weights)
-    
+
     thetas = jnp.stack([jnp.abs(thetas[..., 0] + 1j * thetas[..., 1]), thetas[..., -1]], axis=-1)
     ground_truth = jnp.stack([jnp.abs(ground_truth[..., 0] + 1j * ground_truth[..., 1]), ground_truth[..., -1]], axis=-1)
     for i in [0, 1]:
@@ -89,6 +89,19 @@
         vmax = max(img.max() for img in all_images)
 
         # Create figure
+        # Calculate global min and max for consistent scaling
+        restored_theta = mask.restore_from_mask(
+            mask_history, jnp.zeros_like(ground_truth), joint_y
+        )
+        all_images = [
+            ground_truth[..., i],
+            thetas_i[best_idx],
+            thetas_i[worst_idx]
+        ]
+        vmin = 0
+        vmax = max(img.max() for img in all_images)
+
+        # Create figure
         fig = plt.figure(figsize=(40, 10))
         fig.suptitle(
             "High weight (top) and low weight (bottom) Samples",
@@ -100,7 +113,9 @@
         gs = fig.add_gridspec(6, n, hspace=0.0001)
 
         # Ground truth subplot
+        # Ground truth subplot
         ax_large = fig.add_subplot(gs[:2, :2])
+        ax_large.imshow(ground_truth[..., i], cmap="gray", vmin=vmin, vmax=vmax)
         ax_large.imshow(ground_truth[..., i], cmap="gray", vmin=vmin, vmax=vmax)
         ax_large.text(
             -2.3,
@@ -116,6 +131,7 @@
         ax_large.set_title("Ground Truth", fontsize=12)
 
         # Measurement subplot
+        # Measurement subplot
         ax_large = fig.add_subplot(gs[:2, 2:4])
         ax_large.imshow(
             jnp.log10(jnp.abs(joint_y[..., 0] + 1j * joint_y[..., 1]) + 1e-10),
@@ -124,6 +140,7 @@
         ax_large.axis("off")
         ax_large.set_title("Measure $y$", fontsize=12)
 
+        # Fourier subplot
         # Fourier subplot
         ax_large = fig.add_subplot(gs[:2, 4:6])
         ax_large.imshow(restored_theta[..., 0], cmap="gray")
@@ -131,17 +148,21 @@
         ax_large.set_title("Fourier($y$)", fontsize=12)
 
         # Remaining sample subplots
+        # Remaining sample subplots
         for idx in range(n - 6):
             ax1 = fig.add_subplot(gs[0, idx + 6])
             ax2 = fig.add_subplot(gs[1, idx + 6])
 
             ax1.imshow(thetas_i[best_idx[idx]], cmap="gray", vmin=vmin, vmax=vmax)
             ax2.imshow(thetas_i[worst_idx[idx]], cmap="gray", vmin=vmin, vmax=vmax)
+            ax1.imshow(thetas_i[best_idx[idx]], cmap="gray", vmin=vmin, vmax=vmax)
+            ax2.imshow(thetas_i[worst_idx[idx]], cmap="gray", vmin=vmin, vmax=vmax)
 
             ax1.axis("off")
             ax2.axis("off")
 
         if logging_path:
+            plt.savefig(f"{logging_path}/{i}_samples_{n_meas}.png", bbox_inches="tight")
             plt.savefig(f"{logging_path}/{i}_samples_{n_meas}.png", bbox_inches="tight")
         plt.show()
         plt.close()
@@ -295,11 +316,7 @@
     n_opt_steps = n_t * n_loop_opt + (n_loop_opt - 1)
 
     # Conditional Denoiser
-<<<<<<< HEAD
     # integrator = EulerMaruyama(sde)
-=======
-    #integrator = EulerMaruyama(sde)
->>>>>>> 3b71742e
     integrator = DPMpp2sIntegrator(sde)#, stochastic_churn_rate=0.1, churn_min=0.05, churn_max=1.95, noise_inflation_factor=.3)
     resample = True
     denoiser = CondDenoiser(integrator, sde, nn_score, mask, resample)
